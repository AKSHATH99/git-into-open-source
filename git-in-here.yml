# Step 1: Pick a question to answer from this list:
Q1: &Q1 Why do you want to get into open source?
Q2: &Q2 What's the coolest open source project you've ever used or come across?
Q3: &Q3 What advice would you give to someone new to open source?
Q4: &Q4 Have you ever built or contributed to a project that you'd like to share with us here?
Q5: &Q5 Which tech (tools, languages, libraries, etc) do you most use or love?
Q6: &Q6 What are your go-to resources, for learning new things in open source? 
Q7: &Q7 What's the most rewarding thing you've experienced in your open-source journey?
Q8: &Q8 How do you balance open source work, alongside your day job?
Q9: &Q9 Where do you see open source going in the future?

# Step 2: Add your response to the END of this list, using this format:
# - username: your GitHub username
#   question: *Q1
#   response: >-
#     your response, be creative!
#     Markdown is supported! Lines breaks are not preserved, so you can wrap lines

contributors:
- username: lissy93
  question: *Q3
  response: >-
    Don't be afraid to jump strait in, it's the best way to learn and great fun too!
    Find a project you're passionate about, or start your own, as contributing is far
    more fulfilling when you're working on something that you really care about :)
- username: liss-bot
  question: *Q7
  response: >-
    🤖 Being forked 1,000 times and not feeling a thing! 😂
- username: ehtishamsajjad1
  question: *Q5
  response: >-
    I use JavaScript for work and fun. I plan to contribute to open source when possible.
- username: AkashRajpurohit
  question: *Q7
  response: >-
    The most rewarding aspect of my open-source journey has been witnessing my code
    being utilized and positively impacting the lives of countless developers and end users.
- username: AntObi
  question: *Q5
  response: >-
    I develop in Python for my academic research. 
    I've had expereinces with machine learning using scikit-learn, tensorflow and pytorch.
    I'm trying to use pytorch with lightning at the moment to simplify a lot of my workflows.
- username: pratikkumar399
  question: *Q5
  response: >-
    I use React as a library for most of my projects.The tools that I use in most of my projects 
    are VS Code, git and github. Javascript is my favourite language and I absolutely love it. 
    It has infinite potential when it comes to developing web applications.
- username: taemochi12
  question: *Q1
  response: >-
    I want to get into open source because it fascinates me a lot, how I can contribute in ohters' 
    projects despite being a fresher. The best thing about open source, as its name suggests, is 
    that it is open to all to see the source code, suggest chsnges to it and even make the projects
    better by their contributions. When project initiated by one mind gets the expertise and ideas
    of multiple minds, it always turns into something more fantastic and unique. 
- username: 5hr1ganesh
  question: *Q1
  response: >-    
    I want to get into open source because I want to be a part of a community of developers who are passionate about building and improving software. 
    I also want to be able to understand large codebases, and I believe that contributing to open source projects is the best way to achieve this. Additionally, 
    I am interested in learning more about the ways in which open source helps developers. For example, 
    I am curious to learn more about how open source projects can provide developers with access to new technologies, best practices, and feedback from other developers.
    In short, I want to get into open source because I want to learn, grow, and contribute to the development community. 
- username: Kaniz-Fatma
  question: *Q6
  response: >-
   The first go-to resource for learning open source concepts alongside contributing to it is 'GitHub'
   . GitHub provides us convenience for contributing , raising issues and more things. YouTube is 
   also good for learning concepts. Going through documentation gives us a more clear and broad view.
   And lastly supportive friends from any social media platforms who encourages us to go forward. I 
   find these resources really helpful. 
- username: dharamveer-gupta
  question: *Q2
  response: >-
    Jetpack Compose is the coolest open source project I've come across & used. 
    It is a modern UI toolkit for Android that makes it easier and faster to build beautiful and responsive user interfaces. 
    It's declarative (intuitive Kotlin APIs) and Compose takes care of rendering it on the screen. 
    This makes it much easier to create complex and dynamic UIs, and it also makes your code more readable and maintainable. 
    Compose is also very fast and efficient, and it's easy to learn and use. 
- username: sanchitaa14
  question: *Q5
  response: >-
    I like to use three.js because it makes my websites look more eye-catching and also provides a 3D like experience to its users. Along
    with this I am an AI/ML enthusiast and love to learn new things. I am a MERN stack developer and love to work on making websites using
    react and express js. I like using java and am looking forward to learning springboot so as to gain experience in it. I have worked
    with javascript and absolutely consider as one of my most sought after languages.
- username: vaibhav67979
  question: *Q5
  response: >-
    Python stands out as my preferred programming language due to its remarkable versatility and extensive library ecosystem.
    Its dynamic capabilities enable me to tackle a wide range of tasks efficiently.
    In particular, I frequently harness libraries like TensorFlow, OpenCV, and Scikit-learn for machine learning endeavors, harnessing Python's power to achieve my goals.
- username: MSaiKiran9
  question: *Q2
  response: >-
    Threejs or Webgl for react is definitely a project that amazed me the most . I think it is cool if we can add renderers with few lines of code and it also with some tweaking offers ray tracing , with which we can design interactive websites and games too. 
- username: Avinesh Rathore
  question: *Q3
  response: >-
    To begin, select an open source project that aligns with your interests and skills. Pay careful attention to the project's documentation, including the README, CONTRIBUTING, and CODE_OF_CONDUCT files, to understand its objectives and guidelines. 
- username: debanath
  question: *Q5
  response: >-
    The language that i use most and love is Javascript.  
    My coding journey started with cpp(like most people) but soon i discovered javascript and immediately fell in love with it and since then it never let me down.  
    I also found out that using js we could do anything for example Machine Learning (using Tenserflow.js), create apps (using react native), backend, frontend and many more things.  
    I look forward to keep using it and make something cool with it in future.
- username: alwenpy
  question: *Q5
  response: >-
    My most preferred language is Python as it has the easiest syntax of all the major languages. Python is very versatile language as it can be used in Data Science ,Artificial Intelligence, Machine learning, Web Scraping and many more. Talking about frameworks I prefer Django for production level projects and Flask or FAST API for small projects.
    Threejs or Webgl for react is definitely a project that amazed me the most . I think it is cool if we can add renderers with few lines of code and it also with some tweaking offers ray tracing , with which we can design interactive websites and games too.
- username: destryptor
  question: *Q5
  response: >-
    I love using Node.Js, Express and MongoDB for server-side programming, since I am a backend 
    enthusiast! I wish to become a MERN developer, so I plan on learning REACT in the coming months.
    Apart from that, my university necessitates the use of C, and I am most comfortable in using it.
    Also I like using C++ for competitive programming and DSA.
    I have also learnt Java, and have used frameworks like SPRING along with RDBMS like MySQL/
    PostgreSQL for backend related stuff.
- username: yashwantaditya009
  question: *Q5
  response: >-
    In my work, I have a strong affinity for Python and its powerful libraries like NumPy, pandas, and scikit-learn.
    I also rely on tools such as Microsoft Power BI and Tableau for interactive data visualization. 
    TensorFlow and scikit-learn are my go-to libraries for machine learning tasks. Additionally, I've explored deep learning with TensorFlow and PyTorch and have experience in text analysis using libraries like NLTK and spaCy. 
    These tools and libraries have been instrumental in my data-driven journey.
- username: kapooraryan
  question: *Q5
  response: >-
    I like to use Next.js as it provides certain additional features built upon React like routing, server-side rendering and authentication making it a powerful and efficient choice for building web applications and SEO-friendly websites. 
    The community support provided makes it one of the top choices for web development projects.
- username: Shishirr17
  question: *Q1
  response: >-
    i want to get into open soource beacuse it have many benifits of getting remote jobs and im finding it very interesting to contribute from the last couple of days 
    also i now want to be a part of GSOC24 n im gonna work hard from hacktoberfest with learnig new skills and getting more into open source.
- username: RahulBRB
  question: *Q1
  response: >-
    I want to get into open source for several reasons that align with my personal and professional goals with a passion for coding and a growing interest in GitHub. By contributing to such open source projects, I can enhance my programming skills, learn, and also gain valuable hands-on experience in real-world software development. It is also really good for collaboration, getting to know so many like minded people and also enhances the profile!
- username: omkarkirpan
  question: *Q7
  response: >-
    Balancing open-source work with a day job can be quite challenging, but it's also incredibly rewarding. First and foremost, time management is key. I make sure to allocate specific blocks of time for open-source contributions, usually during evenings or weekends, so it doesn't interfere with my primary responsibilities at work. 
    Prioritization is crucial too; I identify the most critical open-source projects or issues that align with my interests and expertise, focusing my efforts there. Communication is another vital aspect—I keep my colleagues and managers in the loop about my open-source commitments to ensure transparency and manage expectations. 
    It's also crucial to set realistic goals and not overcommit, as burnout is a real concern. Ultimately, finding the right balance takes time and trial and error, but it's all about passion, dedication, and effective time management to make it work harmoniously.
- username: ananyasgit
  question: *Q2
  response: >-
    The coolest open source project I've ever come across is the Ultralytics Yolov8 project. Ultralytics YOLOv8 is a cutting-edge, 
    state-of-the-art (SOTA) model that builds upon the success of previous YOLO versions and introduces new features and 
    improvements to further boost performance and flexibility as a Deep Learning model for tasks like object detection, segmentation,
    classification. It also helped me ace my university project ;)
- username: Aytida-dev
  question: *Q1
  response: >-
    i want to get into open source beacuse i want to learn how the big projects are built and maintained , i am also prepairing for Gsoc 24 and thats why i have started exploring open source and after completing my B.tech i want to get a remote job. 
- username: Prashant Jagtap
  question: *Q6
  response: >-
   To learn about open source concepts, you can watch YouTube videos or read GitHub repositories. By following the steps in these repositories, you can get an idea of what open source is and start your learning journey.
   You can also use social media platforms to find and connect with open source projects and start contributing.
<<<<<<< HEAD
- username: robertlent
  question: *Q3
  response: >-
   The best advice that I can give is to start small. Don't immediately feel like you have to try diving into fixing big bugs or implementing advanced features in order to contribute. Fixing typos or adding unit tests are a great way to begin contributing. And if you are starting your own open source project, the same thing applies: Start with a simple idea that can be expanded upon, rather than expecting to be able to plan out and implement a complex program in one go.
=======
- username: hiteshbandhu
  question: *Q5
  response: >-
   My main tech stack involves using Python and Javascript as i have interest in fullstack development. I use Python in the backend for the app, while javascript for the frontend. Also, an avid AI fan, I have interest in making hobby AI projects and you know who's the boss for AI - Python, right ?
>>>>>>> 3487f194
# Leave a blank line at the end of the file :)<|MERGE_RESOLUTION|>--- conflicted
+++ resolved
@@ -144,7 +144,7 @@
   response: >-
     I want to get into open source for several reasons that align with my personal and professional goals with a passion for coding and a growing interest in GitHub. By contributing to such open source projects, I can enhance my programming skills, learn, and also gain valuable hands-on experience in real-world software development. It is also really good for collaboration, getting to know so many like minded people and also enhances the profile!
 - username: omkarkirpan
-  question: *Q7
+  question: *Q8
   response: >-
     Balancing open-source work with a day job can be quite challenging, but it's also incredibly rewarding. First and foremost, time management is key. I make sure to allocate specific blocks of time for open-source contributions, usually during evenings or weekends, so it doesn't interfere with my primary responsibilities at work. 
     Prioritization is crucial too; I identify the most critical open-source projects or issues that align with my interests and expertise, focusing my efforts there. Communication is another vital aspect—I keep my colleagues and managers in the loop about my open-source commitments to ensure transparency and manage expectations. 
@@ -159,21 +159,27 @@
 - username: Aytida-dev
   question: *Q1
   response: >-
-    i want to get into open source beacuse i want to learn how the big projects are built and maintained , i am also prepairing for Gsoc 24 and thats why i have started exploring open source and after completing my B.tech i want to get a remote job. 
+    i want to get into open source beacuse i want to learn how the big projects are built and maintained,
+    i am also prepairing for Gsoc 24 and thats why i have started exploring open source and after completing my B.tech i want to get a remote job. 
 - username: Prashant Jagtap
   question: *Q6
   response: >-
-   To learn about open source concepts, you can watch YouTube videos or read GitHub repositories. By following the steps in these repositories, you can get an idea of what open source is and start your learning journey.
+   To learn about open source concepts, you can watch YouTube videos or read GitHub repositories.
+   By following the steps in these repositories, you can get an idea of what open source is and start your learning journey.
    You can also use social media platforms to find and connect with open source projects and start contributing.
-<<<<<<< HEAD
+- username: hiteshbandhu
+  question: *Q5
+  response: >-
+    My main tech stack involves using Python and Javascript as i have interest in fullstack development.
+    I use Python in the backend for the app, while javascript for the frontend. Also, an avid AI fan,
+    I have interest in making hobby AI projects and you know who's the boss for AI - Python, right ?
 - username: robertlent
   question: *Q3
   response: >-
-   The best advice that I can give is to start small. Don't immediately feel like you have to try diving into fixing big bugs or implementing advanced features in order to contribute. Fixing typos or adding unit tests are a great way to begin contributing. And if you are starting your own open source project, the same thing applies: Start with a simple idea that can be expanded upon, rather than expecting to be able to plan out and implement a complex program in one go.
-=======
-- username: hiteshbandhu
-  question: *Q5
-  response: >-
-   My main tech stack involves using Python and Javascript as i have interest in fullstack development. I use Python in the backend for the app, while javascript for the frontend. Also, an avid AI fan, I have interest in making hobby AI projects and you know who's the boss for AI - Python, right ?
->>>>>>> 3487f194
+    The best advice that I can give is to start small. Don't immediately feel like you have to
+    try diving into fixing big bugs or implementing advanced features in order to contribute.
+    Fixing typos or adding unit tests are a great way to begin contributing.
+    And if you are starting your own open source project, the same thing applies: Start
+    with a simple idea that can be expanded upon, rather than expecting to be able to
+    plan out and implement a complex program in one go.
 # Leave a blank line at the end of the file :)