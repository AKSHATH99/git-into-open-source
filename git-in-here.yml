# Step 1: Pick a question to answer from this list:
Q1: &Q1 Why do you want to get into open source?
Q2: &Q2 What's the coolest open source project you've ever used or come across?
Q3: &Q3 What advice would you give to someone new to open source?
Q4: &Q4 Have you ever built or contributed to a project that you'd like to share with us here?
Q5: &Q5 Which tech (tools, languages, libraries, etc) do you most use or love?
Q6: &Q6 What are your go-to resources, for learning new things in open source?
Q7: &Q7 What's the most rewarding thing you've experienced in your open-source journey?
Q8: &Q8 How do you balance open source work, alongside your day job?
Q9: &Q9 Where do you see open source going in the future?

# Step 2: Add your response to the END of this list, using this format:
# - username: your GitHub username
#   question: *Q1
#   response: >-
#     your response, be creative!
#     Markdown is supported! Lines breaks are not preserved, so you can wrap lines

contributors:
- username: lissy93
  question: *Q3
  response: >-
    Don't be afraid to jump strait in, it's the best way to learn and great fun too!
    Find a project you're passionate about, or start your own, as contributing is far
    more fulfilling when you're working on something that you really care about :)
- username: liss-bot
  question: *Q7
  response: >-
    🤖 Being forked 1,000 times and not feeling a thing! 😂
- username: ehtishamsajjad1
  question: *Q5
  response: >-
    I use JavaScript for work and fun. I plan to contribute to open source when possible.
- username: AkashRajpurohit
  question: *Q7
  response: >-
    The most rewarding aspect of my open-source journey has been witnessing my code
    being utilized and positively impacting the lives of countless developers and end users.
- username: AntObi
  question: *Q5
  response: >-
    I develop in Python for my academic research. 
    I've had expereinces with machine learning using scikit-learn, tensorflow and pytorch.
    I'm trying to use pytorch with lightning at the moment to simplify a lot of my workflows.
- username: pratikkumar399
  question: *Q5
  response: >-
    I use React as a library for most of my projects.The tools that I use in most of my projects 
    are VS Code, git and github. Javascript is my favourite language and I absolutely love it. 
    It has infinite potential when it comes to developing web applications.
- username: taemochi12
  question: *Q1
  response: >-
    I want to get into open source because it fascinates me a lot, how I can contribute in ohters' 
    projects despite being a fresher. The best thing about open source, as its name suggests, is 
    that it is open to all to see the source code, suggest chsnges to it and even make the projects
    better by their contributions. When project initiated by one mind gets the expertise and ideas
    of multiple minds, it always turns into something more fantastic and unique.
- username: 5hr1ganesh
  question: *Q1
  response: >-
    I want to get into open source because I want to be a part of a community of developers who are passionate about building and improving software. 
    I also want to be able to understand large codebases, and I believe that contributing to open source projects is the best way to achieve this. Additionally, 
    I am interested in learning more about the ways in which open source helps developers. For example, 
    I am curious to learn more about how open source projects can provide developers with access to new technologies, best practices, and feedback from other developers.
    In short, I want to get into open source because I want to learn, grow, and contribute to the development community.
- username: Kaniz-Fatma
  question: *Q6
  response: >-
    The first go-to resource for learning open source concepts alongside contributing to it is 'GitHub'
    . GitHub provides us convenience for contributing , raising issues and more things. YouTube is 
    also good for learning concepts. Going through documentation gives us a more clear and broad view.
    And lastly supportive friends from any social media platforms who encourages us to go forward. I 
    find these resources really helpful.
- username: dharamveer-gupta
  question: *Q2
  response: >-
    Jetpack Compose is the coolest open source project I've come across & used. 
    It is a modern UI toolkit for Android that makes it easier and faster to build beautiful and responsive user interfaces. 
    It's declarative (intuitive Kotlin APIs) and Compose takes care of rendering it on the screen. 
    This makes it much easier to create complex and dynamic UIs, and it also makes your code more readable and maintainable. 
    Compose is also very fast and efficient, and it's easy to learn and use.
- username: sanchitaa14
  question: *Q5
  response: >-
    I like to use three.js because it makes my websites look more eye-catching and also provides a 3D like experience to its users. Along
    with this I am an AI/ML enthusiast and love to learn new things. I am a MERN stack developer and love to work on making websites using
    react and express js. I like using java and am looking forward to learning springboot so as to gain experience in it. I have worked
    with javascript and absolutely consider as one of my most sought after languages.
- username: vaibhav67979
  question: *Q5
  response: >-
    Python stands out as my preferred programming language due to its remarkable versatility and extensive library ecosystem.
    Its dynamic capabilities enable me to tackle a wide range of tasks efficiently.
    In particular, I frequently harness libraries like TensorFlow, OpenCV, and Scikit-learn for machine learning endeavors, harnessing Python's power to achieve my goals.
- username: MSaiKiran9
  question: *Q2
  response: >-
    Threejs or Webgl for react is definitely a project that amazed me the most . I think it is cool if we can add renderers with few lines of code and it also with some tweaking offers ray tracing , with which we can design interactive websites and games too.
- username: Avinesh Rathore
  question: *Q3
  response: >-
    To begin, select an open source project that aligns with your interests and skills. Pay careful attention to the project's documentation, including the README, CONTRIBUTING, and CODE_OF_CONDUCT files, to understand its objectives and guidelines.
- username: debanath
  question: *Q5
  response: >-
    The language that i use most and love is Javascript.  
    My coding journey started with cpp(like most people) but soon i discovered javascript and immediately fell in love with it and since then it never let me down.  
    I also found out that using js we could do anything for example Machine Learning (using Tenserflow.js), create apps (using react native), backend, frontend and many more things.  
    I look forward to keep using it and make something cool with it in future.
- username: alwenpy
  question: *Q5
  response: >-
    My most preferred language is Python as it has the easiest syntax of all the major languages. Python is very versatile language as it can be used in Data Science ,Artificial Intelligence, Machine learning, Web Scraping and many more. Talking about frameworks I prefer Django for production level projects and Flask or FAST API for small projects.
    Threejs or Webgl for react is definitely a project that amazed me the most . I think it is cool if we can add renderers with few lines of code and it also with some tweaking offers ray tracing , with which we can design interactive websites and games too.
- username: destryptor
  question: *Q5
  response: >-
    I love using Node.Js, Express and MongoDB for server-side programming, since I am a backend 
    enthusiast! I wish to become a MERN developer, so I plan on learning REACT in the coming months.
    Apart from that, my university necessitates the use of C, and I am most comfortable in using it.
    Also I like using C++ for competitive programming and DSA.
    I have also learnt Java, and have used frameworks like SPRING along with RDBMS like MySQL/
    PostgreSQL for backend related stuff.
- username: yashwantaditya009
  question: *Q5
  response: >-
    In my work, I have a strong affinity for Python and its powerful libraries like NumPy, pandas, and scikit-learn.
    I also rely on tools such as Microsoft Power BI and Tableau for interactive data visualization. 
    TensorFlow and scikit-learn are my go-to libraries for machine learning tasks. Additionally, I've explored deep learning with TensorFlow and PyTorch and have experience in text analysis using libraries like NLTK and spaCy. 
    These tools and libraries have been instrumental in my data-driven journey.
- username: kapooraryan
  question: *Q5
  response: >-
    I like to use Next.js as it provides certain additional features built upon React like routing, server-side rendering and authentication making it a powerful and efficient choice for building web applications and SEO-friendly websites. 
    The community support provided makes it one of the top choices for web development projects.
- username: Shishirr17
  question: *Q1
  response: >-
    i want to get into open soource beacuse it have many benifits of getting remote jobs and im finding it very interesting to contribute from the last couple of days
    also i now want to be a part of GSOC24 n im gonna work hard from hacktoberfest with learnig new skills and getting more into open source.
- username: RahulBRB
  question: *Q1
  response: >-
    I want to get into open source for several reasons that align with my personal and professional goals with a passion for coding and a growing interest in GitHub. By contributing to such open source projects, I can enhance my programming skills, learn, and also gain valuable hands-on experience in real-world software development. It is also really good for collaboration, getting to know so many like minded people and also enhances the profile!
- username: omkarkirpan
  question: *Q8
  response: >-
    Balancing open-source work with a day job can be quite challenging, but it's also incredibly rewarding. First and foremost, time management is key. I make sure to allocate specific blocks of time for open-source contributions, usually during evenings or weekends, so it doesn't interfere with my primary responsibilities at work. 
    Prioritization is crucial too; I identify the most critical open-source projects or issues that align with my interests and expertise, focusing my efforts there. Communication is another vital aspect—I keep my colleagues and managers in the loop about my open-source commitments to ensure transparency and manage expectations. 
    It's also crucial to set realistic goals and not overcommit, as burnout is a real concern. Ultimately, finding the right balance takes time and trial and error, but it's all about passion, dedication, and effective time management to make it work harmoniously.

- username: Appy-007
  question: *Q9
  response: >-
      In the near future open source contribution will become more global to the students just like any other domain of technology.
      College students will use open source projects to know how working in community happens in real world.
      Also small to medium scale projects could be accomplished using open source projects where individuals
      will contribute to the project and company or the organization will provide stipends based on the work.

- username: ananyasgit
  question: *Q2
  response: >-
    The coolest open source project I've ever come across is the Ultralytics Yolov8 project. Ultralytics YOLOv8 is a cutting-edge, 
    state-of-the-art (SOTA) model that builds upon the success of previous YOLO versions and introduces new features and 
    improvements to further boost performance and flexibility as a Deep Learning model for tasks like object detection, segmentation,
    classification. It also helped me ace my university project ;)
- username: Aytida-dev
  question: *Q1
  response: >-
    i want to get into open source beacuse i want to learn how the big projects are built and maintained,
    i am also prepairing for Gsoc 24 and thats why i have started exploring open source and after completing my B.tech i want to get a remote job.
- username: Prashant Jagtap
  question: *Q6
  response: >-
    To learn about open source concepts, you can watch YouTube videos or read GitHub repositories.
    By following the steps in these repositories, you can get an idea of what open source is and start your learning journey.
    You can also use social media platforms to find and connect with open source projects and start contributing.
- username: hiteshbandhu
  question: *Q5
  response: >-
    My main tech stack involves using Python and Javascript as i have interest in fullstack development.
    I use Python in the backend for the app, while javascript for the frontend. Also, an avid AI fan,
    I have interest in making hobby AI projects and you know who's the boss for AI - Python, right ?
- username: robertlent
  question: *Q3
  response: >-
    The best advice that I can give is to start small. Don't immediately feel like you have to
    try diving into fixing big bugs or implementing advanced features in order to contribute.
    Fixing typos or adding unit tests are a great way to begin contributing.
    And if you are starting your own open source project, the same thing applies: Start
    with a simple idea that can be expanded upon, rather than expecting to be able to
    plan out and implement a complex program in one go.
- username: arungop
  question: *Q4
  response: >-
    I have created a wedding landing page for my friend. You can checkout: [Wedding Invitation](https://github.com/arungop/akhiarya).
    Another feel good project is web scrapping of weather data from IMD for kerala state (India).
- username: sumaiya2908
  question: *Q2
  response: >-
    I recently found an interesting open-source repository called [Hacker Scripts](https://github.com/NARKOZ/hacker-scripts). It's a collection of clever and entertaining scripts created by a former employee of a company. 
    These scripts automate various tasks, like sending a "hangover" email or scheduling coffee brewing. Check it out, and if you have cool scripts to share, join in and contribute to the creative mix!
- username: yiquu
  question: *Q1
  response: >-
    I would like to work on open-source projects to learn new technologies and new ways to develop software. 
    I also hope to expand my skills and think that it will help me in my professional life..
- username: Avineesh28
  question: *Q9
  response: >-
   As a beginner in open source, I see a bright future ahead. Open source communities will likely continue to grow, fostering collaboration and innovation. 
   More projects will emerge, addressing diverse needs and encouraging skill development. Increased inclusivity and accessibility will draw in a broader range 
   of contributors, making open source a melting pot of ideas and cultures. Tools for collaboration, like Git and platforms such as GitHub, will become even more 
   user-friendly, attracting newcomers. With rising awareness about the benefits of open source, both in technology and beyond, its adoption will expand into new
   sectors, enhancing transparency and cooperation globally.
- username: iamharshkr
  question: *Q5
  response: >-
    I love using JavaScript and Python for coding, and I'm particularly fond of JavaScript frameworks like Next.js and 
    Python frameworks like Django. These tools and frameworks enhance my development experience and allow me to build 
    efficient and robust applications.
- username: Keshav-Aneja
  question: *Q3
  response: >-
      For freshers stepping into the world of tech and exploring the realm of Open Source, I would
      sincerely advise them to focus on learning the basics first and strengthening that. After that,
      you can learn various frameworks or functional features on the go while understanding the
      project. This can help greatly in the long run when contributing to Open Source.
- username: seblex9
  question: *Q1
  response: >-
    Because I appreciate being part of the larger conversation. Programmers
    can use their knowledge to build things that are beneficial or that have 
    real-world impact. Or that are maybe just cool. :) I like the idea that 
    I can be a small part of that. That is its own reward.
    
- username: TechoChat
  question: *Q5
  response: >-
   The language that i use the most and love using is JavaScript 
   But recently I came across Dart language and specific the Fluter Framework it is so much cool
   to work with it and the main benifit of using flutter framework is that we can create a cross
   platform app using a single code base(i.e. a single file ). Be it a Android application, IOS
   Application, Web Application, Desktop application, anything integration of theis code is done
   easily and also the managing of the software also becomes too easy.

- username: AlefiyaAbbas
  question: *Q3
  response: >-
    Start by finding open source projects that genuinely interest you. Don't feel pressured to make substantial contributions right away. 
    Begin with small tasks like fixing typos in documentation, suggesting improvements to README files, or helping with bug triage.
    Don't forget to celebrate your contributions, no matter how small they may seem. It's a significant accomplishment to contribute to open source. 

- username: Aryan-Bhargav8
  question: *Q9
  response: >-
    In the Future Open Source will have:<br>
    Broad Adoption: Open source spans industries, cutting costs and sparking innovation.<br>
    Innovation Hubs: AI, blockchain, and quantum computing flourish in open source centers.<br>
    Digital Inclusion: Accessibility improvements bridge the digital divide.<br>
    Security Priority: Open source projects prioritize enhanced security.<br>
    Diversity &amp; Inclusion: Emphasis on diversity enriches project ecosystems.<br>
    Cross-Industry Collaboration: Open source fosters cross-industry innovation.<br>
    Decentralization: Beyond blockchain, tech embraces decentralization.<br>
    Sustainability: Supported projects thrive, ensuring long-term success.<br>
    Evolving Licensing: Open source adapts to AI and data challenges.<br>
    Education Vitality: Open source remains crucial for education and training.<br>
    Global Collaboration: Diverse contributors strengthen global collaboration.<br>
    AI-Driven Development: AI and automation enhance open-source workflows.
    
- username: Amarnath-Rao
  question: *Q5
  response: >-
    Python serves as my primary coding tool for academic research endeavors.
    I have hands-on experience in machine learning, utilizing scikit-learn, TensorFlow, and PyTorch.
    Presently, I am actively incorporating PyTorch with Lightning to enhance and simplify my research workflows.

- username: ravneet1805
  question: *Q5
  response: >-
    I have a great interest in Application Development. So my Main tech stack is Flutter and Firebase. 
    Currently, I am getting into Java and Spring/SpringBoot.

- username: prixroxx
  question: *Q5
  response: >-
    I have been a .NET MVC developer working on Enterprise applications for over 8 years. I recently
    started working with python modules and found it so cool what opensource community is doing for
    development in general. This is my first step towards Open Source.

- username : flickerbot
  question : *Q1
  response : >-
    Open Source is the Future , In my view open source will be playing a major role while applying for any
    role or to showcase our work in coming few years and ya I started open source because I want to contribute
    while learning and open source is the perfect way to do this.

<<<<<<< HEAD
- username : astin-47
  question : *Q1
  response : >-
    Getting into open source is like joining a vibrant and diverse community of tech enthusiasts. It's a chance to team up with talented people from around the world, learn new skills, and work on exciting projects that can truly make a difference. Plus, it's rewarding to know that your contributions are helping to create better software that's freely accessible to everyone. It's about growth, camaraderie, and being a part of something bigger than yourself.
    
=======
- username : Midhilesh2003
  question : *Q5
  response : >-
    The Tools I use mostly are HTML, CSS and JavaScript, I find Webdevlopment interesting.

- username: gabrielmccallin-and
  question: *Q5
  response: >-
    CSS 2.1 is the second wonder of the world, a more expressive language does not exist 😻

- username: VivekChatterjee
  question: *Q8
  response: >-
    I do it after coming home from work, in the evening. First of all, I make sure to not take office work home,
    I get them done in the office itself and then in the evening I look for issues on topics based on my interests and 
    believe me, it feels awesome when the thing you have worked on gets merged on the main branch, but we should not work
    for the result but work to learn from the journey and from the mistakes and optimize ourselves each day.

- username : lakshmana-git
  question : *Q1
  response : >-
     I believe open source is a way to unlock the power of collaboration. 
     It helps people across the world to learn and solve problems together. 
     There is a saying that goes like more eyes  on the code make it harder for bugs to survive. Let's learn, share, and build 🚀.

- username: anshika-verma05
  question: *Q1
  response: >-  
    Getting into the open source is an amazing opportunity to expand our skills,work on real-world
    projects and connect with the community of passionate individuals.It's a great chance to make a 
    positive impact on the world-all while learning from experienced developers.

>>>>>>> 89b069dc
# Leave a blank line at the end of the file :)
<|MERGE_RESOLUTION|>--- conflicted
+++ resolved
@@ -296,13 +296,11 @@
     role or to showcase our work in coming few years and ya I started open source because I want to contribute
     while learning and open source is the perfect way to do this.
 
-<<<<<<< HEAD
 - username : astin-47
   question : *Q1
   response : >-
     Getting into open source is like joining a vibrant and diverse community of tech enthusiasts. It's a chance to team up with talented people from around the world, learn new skills, and work on exciting projects that can truly make a difference. Plus, it's rewarding to know that your contributions are helping to create better software that's freely accessible to everyone. It's about growth, camaraderie, and being a part of something bigger than yourself.
     
-=======
 - username : Midhilesh2003
   question : *Q5
   response : >-
@@ -335,5 +333,4 @@
     projects and connect with the community of passionate individuals.It's a great chance to make a 
     positive impact on the world-all while learning from experienced developers.
 
->>>>>>> 89b069dc
 # Leave a blank line at the end of the file :)
