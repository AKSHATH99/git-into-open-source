# Step 1: Pick a question to answer from this list:
Q1: &Q1 Why do you want to get into open source?
Q2: &Q2 What's the coolest open source project you've ever used or come across?
Q3: &Q3 What advice would you give to someone new to open source?
Q4: &Q4 Have you ever built or contributed to a project that you'd like to share with us here?
Q5: &Q5 Which tech (tools, languages, libraries, etc) do you most use or love?
Q6: &Q6 What are your go-to resources, for learning new things in open source?
Q7: &Q7 What's the most rewarding thing you've experienced in your open-source journey?
Q8: &Q8 How do you balance open source work, alongside your day job?
Q9: &Q9 Where do you see open source going in the future?

# Step 2: Add your response to the END of this list, using this format:
# - username: your GitHub username
#   question: *Q1
#   response: >-
#     your response, be creative!
#     Markdown is supported! Lines breaks are not preserved, so you can wrap lines

contributors:
- username: lissy93
  question: *Q3
  response: >-
    Don't be afraid to jump straight in, it's the best way to learn and great fun too!
    Find a project you're passionate about, or start your own, as contributing is far
    more fulfilling when you're working on something that you really care about :)
- username: liss-bot
  question: *Q7
  response: >-
    🤖 Being forked 1,000 times and not feeling a thing! 😂
- username: ehtishamsajjad1
  question: *Q5
  response: >-
    I use JavaScript for work and fun. I plan to contribute to open source when possible.
- username: AkashRajpurohit
  question: *Q7
  response: >-
    The most rewarding aspect of my open-source journey has been witnessing my code
    being utilized and positively impacting the lives of countless developers and end users.
- username: AntObi
  question: *Q5
  response: >-
    I develop in Python for my academic research. 
    I've had expereinces with machine learning using scikit-learn, tensorflow and pytorch.
    I'm trying to use pytorch with lightning at the moment to simplify a lot of my workflows.
- username: pratikkumar399
  question: *Q5
  response: >-
    I use React as a library for most of my projects.The tools that I use in most of my projects 
    are VS Code, git and github. Javascript is my favourite language and I absolutely love it. 
    It has infinite potential when it comes to developing web applications.
- username: taemochi12
  question: *Q1
  response: >-
    I want to get into open source because it fascinates me a lot, how I can contribute in ohters' 
    projects despite being a fresher. The best thing about open source, as its name suggests, is 
    that it is open to all to see the source code, suggest chsnges to it and even make the projects
    better by their contributions. When project initiated by one mind gets the expertise and ideas
    of multiple minds, it always turns into something more fantastic and unique.
- username: 5hr1ganesh
  question: *Q1
  response: >-
    I want to get into open source because I want to be a part of a community of developers who are passionate about building and improving software. 
    I also want to be able to understand large codebases, and I believe that contributing to open source projects is the best way to achieve this. Additionally, 
    I am interested in learning more about the ways in which open source helps developers. For example, 
    I am curious to learn more about how open source projects can provide developers with access to new technologies, best practices, and feedback from other developers.
    In short, I want to get into open source because I want to learn, grow, and contribute to the development community.
- username: Kaniz-Fatma
  question: *Q6
  response: >-
    The first go-to resource for learning open source concepts alongside contributing to it is 'GitHub'
    . GitHub provides us convenience for contributing , raising issues and more things. YouTube is 
    also good for learning concepts. Going through documentation gives us a more clear and broad view.
    And lastly supportive friends from any social media platforms who encourages us to go forward. I 
    find these resources really helpful.
- username: dharamveer-gupta
  question: *Q2
  response: >-
    Jetpack Compose is the coolest open source project I've come across & used. 
    It is a modern UI toolkit for Android that makes it easier and faster to build beautiful and responsive user interfaces. 
    It's declarative (intuitive Kotlin APIs) and Compose takes care of rendering it on the screen. 
    This makes it much easier to create complex and dynamic UIs, and it also makes your code more readable and maintainable. 
    Compose is also very fast and efficient, and it's easy to learn and use.
- username: sanchitaa14
  question: *Q5
  response: >-
    I like to use three.js because it makes my websites look more eye-catching and also provides a 3D like experience to its users. Along
    with this I am an AI/ML enthusiast and love to learn new things. I am a MERN stack developer and love to work on making websites using
    react and express js. I like using java and am looking forward to learning springboot so as to gain experience in it. I have worked
    with javascript and absolutely consider as one of my most sought after languages.
- username: vaibhav67979
  question: *Q5
  response: >-
    Python stands out as my preferred programming language due to its remarkable versatility and extensive library ecosystem.
    Its dynamic capabilities enable me to tackle a wide range of tasks efficiently.
    In particular, I frequently harness libraries like TensorFlow, OpenCV, and Scikit-learn for machine learning endeavors, harnessing Python's power to achieve my goals.
- username: MSaiKiran9
  question: *Q2
  response: >-
    Threejs or Webgl for react is definitely a project that amazed me the most . I think it is cool if we can add renderers with few lines of code and it also with some tweaking offers ray tracing , with which we can design interactive websites and games too.
- username: Avinesh Rathore
  question: *Q3
  response: >-
    To begin, select an open source project that aligns with your interests and skills. Pay careful attention to the project's documentation, including the README, CONTRIBUTING, and CODE_OF_CONDUCT files, to understand its objectives and guidelines.
- username: debanath
  question: *Q5
  response: >-
    The language that i use most and love is Javascript.  
    My coding journey started with cpp(like most people) but soon i discovered javascript and immediately fell in love with it and since then it never let me down.  
    I also found out that using js we could do anything for example Machine Learning (using Tenserflow.js), create apps (using react native), backend, frontend and many more things.  
    I look forward to keep using it and make something cool with it in future.
- username: alwenpy
  question: *Q5
  response: >-
    My most preferred language is Python as it has the easiest syntax of all the major languages. Python is very versatile language as it can be used in Data Science ,Artificial Intelligence, Machine learning, Web Scraping and many more. Talking about frameworks I prefer Django for production level projects and Flask or FAST API for small projects.
    Threejs or Webgl for react is definitely a project that amazed me the most . I think it is cool if we can add renderers with few lines of code and it also with some tweaking offers ray tracing , with which we can design interactive websites and games too.
- username: destryptor
  question: *Q5
  response: >-
    I love using Node.Js, Express and MongoDB for server-side programming, since I am a backend 
    enthusiast! I wish to become a MERN developer, so I plan on learning REACT in the coming months.
    Apart from that, my university necessitates the use of C, and I am most comfortable in using it.
    Also I like using C++ for competitive programming and DSA.
    I have also learnt Java, and have used frameworks like SPRING along with RDBMS like MySQL/
    PostgreSQL for backend related stuff.
- username: yashwantaditya009
  question: *Q5
  response: >-
    In my work, I have a strong affinity for Python and its powerful libraries like NumPy, pandas, and scikit-learn.
    I also rely on tools such as Microsoft Power BI and Tableau for interactive data visualization. 
    TensorFlow and scikit-learn are my go-to libraries for machine learning tasks. Additionally, I've explored deep learning with TensorFlow and PyTorch and have experience in text analysis using libraries like NLTK and spaCy. 
    These tools and libraries have been instrumental in my data-driven journey.
- username: kapooraryan
  question: *Q5
  response: >-
    I like to use Next.js as it provides certain additional features built upon React like routing, server-side rendering and authentication making it a powerful and efficient choice for building web applications and SEO-friendly websites. 
    The community support provided makes it one of the top choices for web development projects.
- username: Shishirr17
  question: *Q1
  response: >-
    i want to get into open soource beacuse it have many benifits of getting remote jobs and im finding it very interesting to contribute from the last couple of days
    also i now want to be a part of GSOC24 n im gonna work hard from hacktoberfest with learnig new skills and getting more into open source.
- username: RahulBRB
  question: *Q1
  response: >-
    I want to get into open source for several reasons that align with my personal and professional goals with a passion for coding and a growing interest in GitHub. By contributing to such open source projects, I can enhance my programming skills, learn, and also gain valuable hands-on experience in real-world software development. It is also really good for collaboration, getting to know so many like minded people and also enhances the profile!
- username: omkarkirpan
  question: *Q8
  response: >-
    Balancing open-source work with a day job can be quite challenging, but it's also incredibly rewarding. First and foremost, time management is key. I make sure to allocate specific blocks of time for open-source contributions, usually during evenings or weekends, so it doesn't interfere with my primary responsibilities at work. 
    Prioritization is crucial too; I identify the most critical open-source projects or issues that align with my interests and expertise, focusing my efforts there. Communication is another vital aspect—I keep my colleagues and managers in the loop about my open-source commitments to ensure transparency and manage expectations. 
    It's also crucial to set realistic goals and not overcommit, as burnout is a real concern. Ultimately, finding the right balance takes time and trial and error, but it's all about passion, dedication, and effective time management to make it work harmoniously.

- username: Appy-007
  question: *Q9
  response: >-
      In the near future open source contribution will become more global to the students just like any other domain of technology.
      College students will use open source projects to know how working in community happens in real world.
      Also small to medium scale projects could be accomplished using open source projects where individuals
      will contribute to the project and company or the organization will provide stipends based on the work.

- username: ananyasgit
  question: *Q2
  response: >-
    The coolest open source project I've ever come across is the Ultralytics Yolov8 project. Ultralytics YOLOv8 is a cutting-edge, 
    state-of-the-art (SOTA) model that builds upon the success of previous YOLO versions and introduces new features and 
    improvements to further boost performance and flexibility as a Deep Learning model for tasks like object detection, segmentation,
    classification. It also helped me ace my university project ;)
- username: Aytida-dev
  question: *Q1
  response: >-
    i want to get into open source beacuse i want to learn how the big projects are built and maintained,
    i am also prepairing for Gsoc 24 and thats why i have started exploring open source and after completing my B.tech i want to get a remote job.
- username: Prashant Jagtap
  question: *Q6
  response: >-
    To learn about open source concepts, you can watch YouTube videos or read GitHub repositories.
    By following the steps in these repositories, you can get an idea of what open source is and start your learning journey.
    You can also use social media platforms to find and connect with open source projects and start contributing.
- username: hiteshbandhu
  question: *Q5
  response: >-
    My main tech stack involves using Python and Javascript as i have interest in fullstack development.
    I use Python in the backend for the app, while javascript for the frontend. Also, an avid AI fan,
    I have interest in making hobby AI projects and you know who's the boss for AI - Python, right ?
- username: robertlent
  question: *Q3
  response: >-
    The best advice that I can give is to start small. Don't immediately feel like you have to
    try diving into fixing big bugs or implementing advanced features in order to contribute.
    Fixing typos or adding unit tests are a great way to begin contributing.
    And if you are starting your own open source project, the same thing applies: Start
    with a simple idea that can be expanded upon, rather than expecting to be able to
    plan out and implement a complex program in one go.
- username: arungop
  question: *Q4
  response: >-
    I have created a wedding landing page for my friend. You can checkout: [Wedding Invitation](https://github.com/arungop/akhiarya).
    Another feel good project is web scrapping of weather data from IMD for kerala state (India).
- username: sumaiya2908
  question: *Q2
  response: >-
    I recently found an interesting open-source repository called [Hacker Scripts](https://github.com/NARKOZ/hacker-scripts). It's a collection of clever and entertaining scripts created by a former employee of a company. 
    These scripts automate various tasks, like sending a "hangover" email or scheduling coffee brewing. Check it out, and if you have cool scripts to share, join in and contribute to the creative mix!
- username: yiquu
  question: *Q1
  response: >-
    I would like to work on open-source projects to learn new technologies and new ways to develop software. 
    I also hope to expand my skills and think that it will help me in my professional life..
- username: Avineesh28
  question: *Q9
  response: >-
   As a beginner in open source, I see a bright future ahead. Open source communities will likely continue to grow, fostering collaboration and innovation. 
   More projects will emerge, addressing diverse needs and encouraging skill development. Increased inclusivity and accessibility will draw in a broader range 
   of contributors, making open source a melting pot of ideas and cultures. Tools for collaboration, like Git and platforms such as GitHub, will become even more 
   user-friendly, attracting newcomers. With rising awareness about the benefits of open source, both in technology and beyond, its adoption will expand into new
   sectors, enhancing transparency and cooperation globally.
- username: iamharshkr
  question: *Q5
  response: >-
    I love using JavaScript and Python for coding, and I'm particularly fond of JavaScript frameworks like Next.js and 
    Python frameworks like Django. These tools and frameworks enhance my development experience and allow me to build 
    efficient and robust applications.
- username: Keshav-Aneja
  question: *Q3
  response: >-
      For freshers stepping into the world of tech and exploring the realm of Open Source, I would
      sincerely advise them to focus on learning the basics first and strengthening that. After that,
      you can learn various frameworks or functional features on the go while understanding the
      project. This can help greatly in the long run when contributing to Open Source.
- username: seblex9
  question: *Q1
  response: >-
    Because I appreciate being part of the larger conversation. Programmers
    can use their knowledge to build things that are beneficial or that have 
    real-world impact. Or that are maybe just cool. :) I like the idea that 
    I can be a small part of that. That is its own reward.
    
- username: TechoChat
  question: *Q5
  response: >-
   The language that i use the most and love using is JavaScript 
   But recently I came across Dart language and specific the Fluter Framework it is so much cool
   to work with it and the main benifit of using flutter framework is that we can create a cross
   platform app using a single code base(i.e. a single file ). Be it a Android application, IOS
   Application, Web Application, Desktop application, anything integration of theis code is done
   easily and also the managing of the software also becomes too easy.

- username: AlefiyaAbbas
  question: *Q3
  response: >-
    Start by finding open source projects that genuinely interest you. Don't feel pressured to make substantial contributions right away. 
    Begin with small tasks like fixing typos in documentation, suggesting improvements to README files, or helping with bug triage.
    Don't forget to celebrate your contributions, no matter how small they may seem. It's a significant accomplishment to contribute to open source. 

- username: Aryan-Bhargav8
  question: *Q9
  response: >-
    In the Future Open Source will have:<br>
    Broad Adoption: Open source spans industries, cutting costs and sparking innovation.<br>
    Innovation Hubs: AI, blockchain, and quantum computing flourish in open source centers.<br>
    Digital Inclusion: Accessibility improvements bridge the digital divide.<br>
    Security Priority: Open source projects prioritize enhanced security.<br>
    Diversity &amp; Inclusion: Emphasis on diversity enriches project ecosystems.<br>
    Cross-Industry Collaboration: Open source fosters cross-industry innovation.<br>
    Decentralization: Beyond blockchain, tech embraces decentralization.<br>
    Sustainability: Supported projects thrive, ensuring long-term success.<br>
    Evolving Licensing: Open source adapts to AI and data challenges.<br>
    Education Vitality: Open source remains crucial for education and training.<br>
    Global Collaboration: Diverse contributors strengthen global collaboration.<br>
    AI-Driven Development: AI and automation enhance open-source workflows.
    
- username: Amarnath-Rao
  question: *Q5
  response: >-
    Python serves as my primary coding tool for academic research endeavors.
    I have hands-on experience in machine learning, utilizing scikit-learn, TensorFlow, and PyTorch.
    Presently, I am actively incorporating PyTorch with Lightning to enhance and simplify my research workflows.

- username: ravneet1805
  question: *Q5
  response: >-
    I have a great interest in Application Development. So my Main tech stack is Flutter and Firebase. 
    Currently, I am getting into Java and Spring/SpringBoot.

- username: prixroxx
  question: *Q5
  response: >-
    I have been a .NET MVC developer working on Enterprise applications for over 8 years. I recently
    started working with python modules and found it so cool what opensource community is doing for
    development in general. This is my first step towards Open Source.

- username : flickerbot
  question : *Q1
  response : >-
    Open Source is the Future , In my view open source will be playing a major role while applying for any
    role or to showcase our work in coming few years and ya I started open source because I want to contribute
    while learning and open source is the perfect way to do this.

- username : aneeshd27
  question : *Q1
  response : >-
    I was interested to contribute and understand the flow of git due to which contributing to open-source projects
    was a stepping stone to do the same.Open Source is the future as many companies are shifting to open-source
    due to which Open Source becomes an important skill in this era.

- username : astin-47
  question : *Q1
  response : >-
    Getting into open source is like joining a vibrant and diverse community of tech enthusiasts.
    It's a chance to team up with talented people from around the world, learn new skills,
    and work on exciting projects that can truly make a difference.
    Plus, it's rewarding to know that your contributions are
    helping to create better software that's freely accessible to everyone.
    It's about growth, camaraderie, and being a part of something bigger than yourself.
    
- username : Midhilesh2003
  question : *Q5
  response : >-
    The Tools I use mostly are HTML, CSS and JavaScript, I find Webdevlopment interesting.

- username: gabrielmccallin-and
  question: *Q5
  response: >-
    CSS 2.1 is the second wonder of the world, a more expressive language does not exist 😻
    
- username : Dhiman-Nayak
  question : *Q6
  response : >-
    Open Source is a great thing to do something for the community. For learning about open source YouTube is the
    best resource for me .

- username: ARCHITABHATTAD
  question: *Q5
  response: >-
    I use Python and Django as backend technologies to develop applications and also have significant experience with AI/ML.
    I am also familier with cloud technologies like AWS, Jenkins, and Docker. 

- username: UKJaagadhep
  question: *Q5
  response: >-
    As a aspiring data scientist, Python is my most used and most loved programming language.
    I love to use Numpy, Pandas, Matplotlib, Seaborn and OpenCV libraries in python. I am yet to 
    learn scikit learn and ntlk libraries but I am greatly fascinated by them. I mostly
    use google colab for executing my python program because I like its interface.
    
- username: AaadityaG
  question: *Q3
  response: >-
    As beginner some times we get exhuast with big code that we don't understand🙁. But we don't have to
    worry about it😀. Just start with the small project, repos or code. So how to find good first issues
    or tasks that we can do as a beginner. Just go to - https://goodfirstissue.dev and thank me later...😄
    You can also checkout https://www.firstissue.dev for level up the game. Hope this helps!

- username: VivekChatterjee
  question: *Q8
  response: >-
    I do it after coming home from work, in the evening. First of all, I make sure to not take office work home,
    I get them done in the office itself and then in the evening I look for issues on topics based on my interests and 
    believe me, it feels awesome when the thing you have worked on gets merged on the main branch, but we should not work
    for the result but work to learn from the journey and from the mistakes and optimize ourselves each day.

- username : lakshmana-git
  question : *Q1
  response : >-
     I believe open source is a way to unlock the power of collaboration. 
     It helps people across the world to learn and solve problems together. 
     There is a saying that goes like more eyes  on the code make it harder for bugs to survive. Let's learn, share, and build 🚀.

- username: anshika-verma05
  question: *Q1
  response: >-  
    Getting into the open source is an amazing opportunity to expand our skills,work on real-world
    projects and connect with the community of passionate individuals.It's a great chance to make a 
    positive impact on the world-all while learning from experienced developers.

- username: entrerbrianup 
  question: *Q1
  response: >- 
    I want to get into open source to learn, contribute, and collaborate with others in the community
    and get good connection in the field of Computer science world.
    
- username: GettingWeirdKnowledge
  question: *Q1
  response: >-
     I've always been fond of the way open-source indicates the strength of the masses.
     Making contributions together not only helps numerous people develop their skills but also ends up 
     creating a beautiful end product and providing a sense of community and togetherness to programming. 
     I couldn't manage to find time earlier but now that I have some,
     I'm excited and eager to play my part in providing contributions and sharing my knowledge.

- username: haxybaxy
  question: *Q3
  response: >-
     My advice for someone who wants to get into open source is to JUST START. Even if you don't know anything about anything, learning will be 
     so much easier when you are doing hands on work. We often think that acquiring new skills or learning something new is going to take us a lot
     of time, which discourages us, but the thing is that timewill pass anyways. Keep at it and you will achieve something great!

- username: kiddjsh
  question: *Q1
  response: >-
    Open Source Projects will allow me to get involved within different communities 
    giving me an opportunity to further develop skills, by contributing to source
    code in areas of development, documentation, bug fixes, and testing, that will 
    be recognized by community members and hiring managers, which will help in 
    advancing my software development career.

- username: YashkShrivas4491
  question: *Q3
  response: >-
     Hey Folks 👋🏻💻, if don't know about open-source and how to contribute,
     don't worry you will get there just by learning,
     doing hands-on practice and sharing knowledge with others,
     I also want to say that learning in public plays a very significant
     role because it can create lots of opportunities for you.

- username: Addyk16
  question: *Q7
  response: >-
     For me, it has always been the people I get to meet, or the ideas that
     are shared while working on the open source projects. Seeing your code
     implemented is always a cherry on top

- username: lavanderhoney
  question: *Q1
  response: >-
      I want to get started to open source contribution so that I can learn
      contributing to projects and get some hands-on experience in development.
      I also get to learn version control skills like Git, and hope to shine my coding
      skills and learn new language by contributing to projects. Open source contributions 
      will also decorate my CV, and increase my chances of getting a remote job or better off-campus
      placements, and I'm also aiming for next year's GSoc, so this is a great way for me to practice.

- username: scd-02
  question: *Q7
  response: >-
    The most rewarding thing I have experienced is that open source helps me enhance my skills,  
    and I can seek help from this diverse and large community anytime I am stuck.

- username: sassy-bugs
  question: *Q3
  response: >-
    Trust me when I say that you get the true feels
    of a developer is not when you deploy your project
    but when you give back to the community and solve
    the issues of open source techstacks you actually used
    in your project. In the beginning all of it can seem a bit
    overwhelming but truly just trust the process, your are definitely onto something great.
    
- username: AryanSaxenaa
  question: *Q1
  response: >-
    I want to contribute to open source to gain hands-on experience, and
    work on substantial projects. It's a valuable opportunity to enhance my
    technical skills, collaborate with a global community, and give back to the 
    software development world. Open source contributions serve as a
    portfolio, showcasing real-world experience and dedication to continuous
    learning, making it a win-win for personal and professional growth.

- username: Odeyiany2
  question: *Q5
  response: >-
    One tech tool I really love is the Jupyter Notebook. It so easy to use and navigate. 
    As a noob in Data science and Machine Learning and this tool has definitely helped make
    my work fun and easy to handle. I most especially love how I get error messages and also 
    a prompt as to where the error occured. I have always loved coding in python and one library
    I use a lot when working on projects is the Seaborn library. For me, it just gives a different
    feel to my visualizations.

- username: Euler-271
  question: *Q5
  response: >-
    I use python a lot! Its a great language for machine learning and data science.There are many machine learning
    libraries such as tensorflow, pytorch, OpenCV etc which i use on a daily basis for my projects.
    Machine Learning is a exciting field and everyone should try it!

<<<<<<< HEAD
 - username: Kaustubh2904
  question: *Q7
  response: >-
     In my open-source journey, I've gained new friendships, planted a tree through Hacktoberfest 2023 
     and learned extensively. This experience has broadened my network, made a positive environmental impact, 
     and improved my technical skills, highlighting the significant value of open-source contributions.

    
# Leave a blank line at the end of the file :)
=======
- username: denschiro
  question: *Q5
  response: >-
    I love Python and am always amazed at how easy it is to solve projects with the 
    almost countless libraries like Tensorflow, OpenCV and also the bandwidth like
    Micropython always impresses me. 

# Leave a blank line at the end of the file :)

>>>>>>> 1bf6b389
<|MERGE_RESOLUTION|>--- conflicted
+++ resolved
@@ -473,24 +473,18 @@
     libraries such as tensorflow, pytorch, OpenCV etc which i use on a daily basis for my projects.
     Machine Learning is a exciting field and everyone should try it!
 
-<<<<<<< HEAD
- - username: Kaustubh2904
+- username: Kaustubh2904
   question: *Q7
   response: >-
      In my open-source journey, I've gained new friendships, planted a tree through Hacktoberfest 2023 
      and learned extensively. This experience has broadened my network, made a positive environmental impact, 
      and improved my technical skills, highlighting the significant value of open-source contributions.
 
-    
-# Leave a blank line at the end of the file :)
-=======
 - username: denschiro
   question: *Q5
   response: >-
     I love Python and am always amazed at how easy it is to solve projects with the 
     almost countless libraries like Tensorflow, OpenCV and also the bandwidth like
     Micropython always impresses me. 
-
-# Leave a blank line at the end of the file :)
-
->>>>>>> 1bf6b389
+    
+# Leave a blank line at the end of the file :)