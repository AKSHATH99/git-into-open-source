--- conflicted
+++ resolved
@@ -311,13 +311,12 @@
   response: >-
     CSS 2.1 is the second wonder of the world, a more expressive language does not exist 😻
 
-<<<<<<< HEAD
 - username: ARCHITABHATTAD
   question: *Q5
   response: >-
     I use Python and Django as backend technologies to develop applications and also have significant experience with AI/ML.
     I am also familier with cloud technologies like AWS, Jenkins, and Docker. 
-=======
+
 - username: UKJaagadhep
   question: *Q5
   response: >-
@@ -363,6 +362,5 @@
      I've always been fond of the way open-source indicates the strength of the masses. Making contributions together not only helps numerous people develop their skills but also ends up 
      creating a beautiful end product and providing a sense of community and togetherness to programming. 
      I couldn't manage to find time earlier but now that I have some, I'm excited and eager to play my part in providing contributions and sharing my knowledge.
->>>>>>> b7ddf982
 
 # Leave a blank line at the end of the file :)
