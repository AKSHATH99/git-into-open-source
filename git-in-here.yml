# Step 1: Pick a question to answer from this list:
Q1: &Q1 Why do you want to get into open source?
Q2: &Q2 What's the coolest open source project you've ever used or come across?
Q3: &Q3 What advice would you give to someone new to open source?
Q4: &Q4 Have you ever built or contributed to a project that you'd like to share with us here?
Q5: &Q5 Which tech (tools, languages, libraries, etc) do you most use or love?
Q6: &Q6 What are your go-to resources, for learning new things in open source? 
Q7: &Q7 What's the most rewarding thing you've experienced in your open-source journey?
Q8: &Q8 How do you balance open source work, alongside your day job?
Q9: &Q9 Where do you see open source going in the future?

# Step 2: Add your response to the END of this list, using this format:
# - username: your GitHub username
#   question: *Q1
#   response: >-
#     your response, be creative!
#     Markdown is supported! Lines breaks are not preserved, so you can wrap lines

contributors:
- username: lissy93
  question: *Q3
  response: >-
    Don't be afraid to jump strait in, it's the best way to learn and great fun too!
    Find a project you're passionate about, or start your own, as contributing is far
    more fulfilling when you're working on something that you really care about :)
- username: liss-bot
  question: *Q7
  response: >-
    🤖 Being forked 1,000 times and not feeling a thing! 😂
- username: ehtishamsajjad1
  question: *Q5
  response: >-
    I use JavaScript for work and fun. I plan to contribute to open source when possible.
- username: AkashRajpurohit
  question: *Q7
  response: >-
    The most rewarding aspect of my open-source journey has been witnessing my code
    being utilized and positively impacting the lives of countless developers and end users.
- username: AntObi
  question: *Q5
  response: >-
    I develop in Python for my academic research. 
    I've had expereinces with machine learning using scikit-learn, tensorflow and pytorch.
    I'm trying to use pytorch with lightning at the moment to simplify a lot of my workflows.
- username: pratikkumar399
  question: *Q5
  response: >-
    I use React as a library for most of my projects.The tools that I use in most of my projects 
    are VS Code, git and github. Javascript is my favourite language and I absolutely love it. 
    It has infinite potential when it comes to developing web applications.
- username: taemochi12
  question: *Q1
  response: >-
    I want to get into open source because it fascinates me a lot, how I can contribute in ohters' 
    projects despite being a fresher. The best thing about open source, as its name suggests, is 
    that it is open to all to see the source code, suggest chsnges to it and even make the projects
    better by their contributions. When project initiated by one mind gets the expertise and ideas
    of multiple minds, it always turns into something more fantastic and unique. 
<<<<<<< HEAD
- username: Kaniz-Fatma
  question: *Q6
  response: >-
   The first go-to resource for learning open source concepts alongside contributing to it is 'GitHub'
   . GitHub provides us convenience for contributing , raising issues and more things. YouTube is 
   also good for learning concepts. Going through documentation gives us a more clear and broad view.
   And lastly supportive friends from any social media platforms who encourages us to go forward. I 
   find these resources really helpful. 
=======
- username: 5hr1ganesh
  question: *Q1
  response: >-    
    I want to get into open source because I want to be a part of a community of developers who are passionate about building and improving software. 
    I also want to be able to understand large codebases, and I believe that contributing to open source projects is the best way to achieve this. Additionally, 
    I am interested in learning more about the ways in which open source helps developers. For example, 
    I am curious to learn more about how open source projects can provide developers with access to new technologies, best practices, and feedback from other developers.
    In short, I want to get into open source because I want to learn, grow, and contribute to the development community. 
>>>>>>> e853134d

# Leave a blank line at the end of the file :)<|MERGE_RESOLUTION|>--- conflicted
+++ resolved
@@ -56,7 +56,14 @@
     that it is open to all to see the source code, suggest chsnges to it and even make the projects
     better by their contributions. When project initiated by one mind gets the expertise and ideas
     of multiple minds, it always turns into something more fantastic and unique. 
-<<<<<<< HEAD
+- username: 5hr1ganesh
+  question: *Q1
+  response: >-    
+    I want to get into open source because I want to be a part of a community of developers who are passionate about building and improving software. 
+    I also want to be able to understand large codebases, and I believe that contributing to open source projects is the best way to achieve this. Additionally, 
+    I am interested in learning more about the ways in which open source helps developers. For example, 
+    I am curious to learn more about how open source projects can provide developers with access to new technologies, best practices, and feedback from other developers.
+    In short, I want to get into open source because I want to learn, grow, and contribute to the development community. 
 - username: Kaniz-Fatma
   question: *Q6
   response: >-
@@ -65,15 +72,5 @@
    also good for learning concepts. Going through documentation gives us a more clear and broad view.
    And lastly supportive friends from any social media platforms who encourages us to go forward. I 
    find these resources really helpful. 
-=======
-- username: 5hr1ganesh
-  question: *Q1
-  response: >-    
-    I want to get into open source because I want to be a part of a community of developers who are passionate about building and improving software. 
-    I also want to be able to understand large codebases, and I believe that contributing to open source projects is the best way to achieve this. Additionally, 
-    I am interested in learning more about the ways in which open source helps developers. For example, 
-    I am curious to learn more about how open source projects can provide developers with access to new technologies, best practices, and feedback from other developers.
-    In short, I want to get into open source because I want to learn, grow, and contribute to the development community. 
->>>>>>> e853134d
 
 # Leave a blank line at the end of the file :)